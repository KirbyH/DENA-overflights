--- conflicted
+++ resolved
@@ -1,7 +1,8 @@
+import datetime as dt
 import datetime as dt
 import glob
+import re
 import os
-import re
 from dataclasses import dataclass, field
 from typing import List, Optional, Union
 
@@ -13,12 +14,9 @@
 
 
 __all__ = [
-<<<<<<< HEAD
+    'Adsb',
     'Annotations',
-=======
-    'Adsb',
     'EarlyAdsb',
->>>>>>> b4ef1eaa
     'Microphone',
     'Nvspl',
     'Tracks'
@@ -226,8 +224,8 @@
                 header_list = ["TIME", "timestamp"]
                 import_header = df.axes[1]
                 result = any(elem in import_header for elem in header_list)
-                if result:  
-                    pass    
+                if result:
+                    pass
                 else:
                     raise KeyError
 
@@ -236,7 +234,7 @@
                     df = df.rename(columns={"timestamp":"TIME"})
                 if "valid_flags" in df.columns:
                     df = df.rename(columns={"valid_flags":"validFlags"})
-                df.drop(["squawk", "altitude_type", "alt_type", "altType", "callsign", 
+                df.drop(["squawk", "altitude_type", "alt_type", "altType", "callsign",
                     "emitter_type", "emitterType"], axis=1, inplace=True, errors="ignore")
 
                 # Delete duplicate and NA records
@@ -244,7 +242,7 @@
                 df.dropna(how="any", axis=0, inplace=True)
 
                 # Unpack validFLags and convert the 2-byte flag field into a list of Boolean values
-                flags_names = ["valid_BARO", "valid_VERTICAL_VELOCITY", "SIMULATED_REPORT", "valid_IDENT", 
+                flags_names = ["valid_BARO", "valid_VERTICAL_VELOCITY", "SIMULATED_REPORT", "valid_IDENT",
                             "valid_CALLSIGN", "valid_VELOCITY", "valid_HEADING", "valid_ALTITUDE", "valid_LATLON"]
                 flags = df["validFlags"].apply(lambda t: list(bin(int(t, 16))[2:].zfill(9)[-9:]))
                 flags_df = pd.DataFrame(list(flags), columns=flags_names).replace({'0': False, '1': True})
@@ -254,11 +252,11 @@
                 df.dropna(how="any", axis=0, inplace=True)
                 if df["valid_LATLON"].sum() == len(df.index):
                     invalidLatLon = 0
-                else:    
+                else:
                     invalidLatLon = round(100 - df["valid_LATLON"].sum() / len(df.index) * 100, 2)
                 if df["valid_ALTITUDE"].sum() == len(df.index):
                     invalidAltitude = 0
-                else:    
+                else:
                     invalidAltitude = round(100 - df["valid_ALTITUDE"].sum() / len(df.index) * 100, 2)
                 df.drop(df[df["valid_LATLON"] == "False"].index, inplace = True)
                 df.drop(df[df["valid_ALTITUDE"] == "False"].index, inplace = True)
@@ -275,7 +273,7 @@
                 df["ver_velocity"] = df["ver_velocity"].astype(int)
                 df["tslc"] = df["tslc"].astype(int)
 
-                # Convert Unix timestamp to datetime objects in UTC and re-scale selected variable values 
+                # Convert Unix timestamp to datetime objects in UTC and re-scale selected variable values
                 df["TIME"] = pd.to_datetime(df["TIME"], unit = "s")
                 df["DATE"] = df["TIME"].dt.strftime("%Y%m%d")
                 df["lat"] = df["lat"] / 1e7
@@ -304,9 +302,9 @@
                 # Use threshold waypoint duration value to identify separate flights by an aircraft then sum the number of "true" conditions to assign unique ID's
                 df['diff_flight'] = df['dur_secs'] >= 900
                 df['cumsum'] = df.groupby('ICAO_address')['diff_flight'].cumsum()
-                df['flight_id'] = df['ICAO_address'] + "_" + df['cumsum'].astype(str) + "_" + df['DATE']       
-
-                # Remove records where there is only one recorded waypoint for an aircraft and fields that are no longer needed 
+                df['flight_id'] = df['ICAO_address'] + "_" + df['cumsum'].astype(str) + "_" + df['DATE']
+
+                # Remove records where there is only one recorded waypoint for an aircraft and fields that are no longer needed
                 df = df[df.groupby("flight_id").flight_id.transform(len) > 1]
                 df = df.drop(columns = ['tslc', 'dur_secs', 'diff_flight', 'cumsum', 'valid_BARO', 'valid_VERTICAL_VELOCITY', 'SIMULATED_REPORT', 'valid_IDENT', 'valid_CALLSIGN', 'valid_VELOCITY', 'valid_HEADING', 'valid_ALTITUDE', 'valid_LATLON', 'DATE'])
 
@@ -333,7 +331,7 @@
 
     def __init__(self, filepaths_or_data: Union[List[str], str, gpd.GeoDataFrame]):
         data = self._read(filepaths_or_data)
-        data.drop_duplicates(subset=['TIME'], inplace=True, keep = 'last')
+        data.drop_duplicates(subset=['TIME'], inplace=True, keep='last')
         super().__init__(data=data)
 
     def _read(self, filepaths_or_data: Union[List[str], str, gpd.GeoDataFrame]):
@@ -377,7 +375,7 @@
                 df["dur_secs"] = df.groupby("ICAO_address")["TIME"].diff().dt.total_seconds()
                 df["dur_secs"] = df["dur_secs"].fillna(0)
 
-                # Use threshold waypoint duration value to identify separate flights by an aircraft 
+                # Use threshold waypoint duration value to identify separate flights by an aircraft
                 # then sum the number of "true" conditions to assign unique ID's
                 df['diff_flight'] = df['dur_secs'] >= 900
                 df['cumsum'] = df.groupby('ICAO_address')['diff_flight'].cumsum()
