--- conflicted
+++ resolved
@@ -1,11 +1,8 @@
 [![DOI](https://zenodo.org/badge/389775527.svg)](https://zenodo.org/badge/latestdoi/389775527)
 # NPS-ActiveSpace
 
-<<<<<<< HEAD
+
 An ***active space*** is a well-known sensory concept from bioacoustics ([Marten and Marler 1977](https://www.jstor.org/stable/pdf/4599136.pdf), [Gabriele et al. 2018](https://www.frontiersin.org/articles/10.3389/fmars.2018.00270/full)). It represents a geographic volume whose radii correspond to the limit of audibility for a specific signal in each direction. In other words, an active space provides an answer to the question, *"how far can you hear a certain sound source from a specific location on the Earth's surface?"*
-=======
-An ***active space*** is a well-known concept in bioacoustics ([Marten and Marler 1977](https://www.jstor.org/stable/pdf/4599136.pdf)). It represents a geographic volume whose radii correspond to the limit of audibility for a specific signal. In other words, an active space provides an answer to the question, *"how far can you hear a given sound from a specific place on Earth's surface?"*
->>>>>>> 1e6e8a5e
 
 This repository is designed to estimate active spaces for motorized noise sources transiting the U.S. National Park System. Aircraft are powerful noise sources audible over vast areas. Thus [considerable NPS management efforts have focused on protecting natural quietude from aviation noise intrusions](https://www.nps.gov/subjects/sound/overflights.htm). For coastal parks, vessels are similarly powerful noise sources of concern. For both transportation modalities `NPS-ActiveSpace` provides meaningful, quantitative spatial guides for noise mitigation and subsequent monitoring. 
 
