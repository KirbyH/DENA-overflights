--- conflicted
+++ resolved
@@ -1,14 +1,5 @@
 # NPS Active Space
 
-<<<<<<< HEAD
-## Packages
-
-This project is made up for four packages:
-
-utils:
-    
-ground-truthing:
-=======
 **Authors**: <br>Kirby Heck<br>Adina Zucker<br>Davyd Betchkal
 
 ## Packages
@@ -25,5 +16,4 @@
 
 ## License
 
-Creative Commons Zero v1.0 Universal
->>>>>>> 3148ea9c
+Creative Commons Zero v1.0 Universal