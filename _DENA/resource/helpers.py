import logging
<<<<<<< HEAD
from typing import List, Optional, TYPE_CHECKING
=======
from typing import List, Optional, TYPE_CHECKING, Union
>>>>>>> b4ef1eaa

import geopandas as gpd
import pandas as pd
from tqdm import tqdm

<<<<<<< HEAD
from nps_active_space import _ACTIVE_SPACE_DIR
from nps_active_space.utils import coords_to_utm, Microphone
=======
from nps_active_space.utils import Adsb, coords_to_utm, EarlyAdsb, Microphone
>>>>>>> b4ef1eaa

if TYPE_CHECKING:
    from sqlalchemy.engine import Engine


__all__ = [
    'get_deployment',
    'get_logger',
<<<<<<< HEAD
    'get_omni_sources',
=======
    'query_adsb',
>>>>>>> b4ef1eaa
    'query_tracks'
]


def get_deployment(unit: str, site: str, year: int, filename: str) -> Microphone:
    """
    Obtain all metadata for a specific microphone deployment from a metadata file.

    Parameters
    ----------
    unit : str
        Four letter park service unit code E.g. 'DENA'
    site : str
        Deployment site character code. E.g. 'TRLA'
    year : int
        Deployment year. YYYY
    filename : str
        Absolute path to microphone deployment metadata text file. '/path/to/metadata.txt'

    Returns
    -------
    mic : Microphone
        A Microphone object containing the mic deployment site metadata from the specific unit/site/year combination.
    """
    metadata = pd.read_csv(filename, delimiter='\t', encoding='ISO-8859-1')
    site_meta = metadata.loc[(metadata['unit'] == unit) & (metadata['code'] == site) & (metadata['year'] == year)]

    # Microphone coordinates are stored in WGS84, epsg:4326
    mic = Microphone(
        lat=site_meta.lat.iat[0],
        lon=site_meta.long.iat[0],
        z=site_meta.elevation.iat[0],
        name=f"{unit}{site}{year}"
    )

    return mic


def query_tracks(engine: 'Engine', start_date: str, end_date: str,
                 mask: Optional[gpd.GeoDataFrame] = None) -> gpd.GeoDataFrame:
    """
    Query flight tracks from the FlightsDB for a specific date range and optional within a specific area.

    Parameters
    ----------
    engine : sqlalchemy Engine
        SQLAlchemy Engine instance for connecting to the overflights DB.
    start_date : str
        ISO date string (YYYY-mm-dd) indicating the beginning of the date range to query within
    end_date : str
        ISO date string (YYYY-mm-dd) indicating the end of the date range to query within
    mask : gpd.GeoDataFrame, default None
        Geopandas.GeoDataframe instance to spatially filter query results.

    Returns
    -------
    data : gpd.GeoDataFrame
        A GeoDataFrame of flight track points.
    """
    wheres = [f"fp.ak_datetime::date BETWEEN '{start_date}' AND '{end_date}'"]

    if mask is not None:
        if mask.crs.to_epsg() != 4326:  # If mask is not already in WGS84, project it.
            mask = mask.to_crs(epsg='4326')
        mask['dissolve_field'] = 1
        mask_wkt = mask.dissolve(by='dissolve_field').squeeze()['geometry'].wkt
        wheres.append(f"ST_Intersects(geom, ST_GeomFromText('{mask_wkt}', 4326))")

    query = f"""
        SELECT
            f.id as flight_id,
            fp.altitude_ft * 0.3048 as altitude_m,
            fp.ak_datetime,
            fp.geom, 
            date_trunc('hour', fp.ak_datetime) as ak_hourtime
        FROM flight_points as fp
        JOIN flights f ON f.id = fp.flight_id
        WHERE {' AND '.join(wheres)}
        ORDER BY fp.ak_datetime asc
        """

    flight_tracks = gpd.GeoDataFrame.from_postgis(query, engine, geom_col='geom', crs='epsg:4326')

    data = flight_tracks.loc[~(flight_tracks.geometry.is_empty)]
    return data


<<<<<<< HEAD
class _TqdmStreamHandler(logging.StreamHandler):
=======
def query_adsb(adsb_files: List[str],  start_date: str, end_date: str,
               mask: Optional[gpd.GeoDataFrame] = None) -> Union[Adsb, EarlyAdsb]:
    """
    Query flight tracks from ADSB files for a specific date range and optional within a specific area.

    Parameters
    ----------
    adsb_files : List of str
        A list of adsb data files to read in.
    start_date : str
        ISO date string (YYYY-mm-dd) indicating the beginning of the date range to query within
    end_date : str
        ISO date string (YYYY-mm-dd) indicating the end of the date range to query within
    mask : gpd.GeoDataFrame, default None
        Geopandas.GeoDataframe instance to spatially filter query results.

    Returns
    -------
    adsb : ADSB or EarlyADSB
        An ADSB or EarlyADSB object of flight track points.
    """
    if int(start_date[:4]) <= 2019:  # ADSB file formats changed after 2019.
        adsb = EarlyAdsb(adsb_files)
    else:
        adsb = Adsb(adsb_files)
    adsb = adsb.loc[(adsb["TIME"] > start_date) & (adsb["TIME"] < end_date)]

    if mask is not None:
        if not mask.crs.to_epsg() == 4326:  # If mask is not already in WGS84, project it.
            mask = mask.to_crs(epsg='4326')
        adsb = gpd.clip(adsb, mask)

    adsb = adsb.loc[~(adsb.geometry.is_empty)]
    return adsb


class _TqdmStream:
>>>>>>> b4ef1eaa
    """
    A Logger Stream Hanlder so Tqdm loading bars work with python loggers.
    https://stackoverflow.com/questions/14897756/python-progress-bar-through-logging-module
    """
    @classmethod
    def write(cls, msg):
        tqdm.write(msg, end='')


def get_logger(name: str, level: str = 'INFO') -> logging.Logger:
    """
    General purpose function for creating a console logger.

    Parameters
    ----------
    name : str
        Logger name
    level : str, default INFO
        Logger message severity

    Returns
    -------
    logger : logging.Logger
        A python logger object
    """
    logger = logging.getLogger(name)
    logger.setLevel(level)
    handler = _TqdmStreamHandler()
    formatter = logging.Formatter('%(asctime)s - %(name)s - %(levelname)s - %(message)s')
    handler.setFormatter(formatter)
    logger.addHandler(handler)
    return logger


def get_omni_sources(lower: int, upper: int) -> List[str]:
    """
    Get a list of omni source files for tuning NMSim within a specific gain range.
    Source files are provided in the data directory for gains between -30 and +50.

    Parameters
    ----------
    lower: int
        The lowest gain omni source file to pull.
    upper : int
        The high gain omni source file to pull

    Returns
    -------
    A list of omni source files within the specified gain range.

    Raises
    ------
    AssertionError if the lower or upper gain bound is out of range or of the upper gain bound is lower than
    the lower gain bound.
    """
    assert -30 <= upper <= 50 and -30 <= lower <= 50 and upper > lower, "Bounds must be between [-30, 50]"

    omni_source_dir = f"{_ACTIVE_SPACE_DIR}\\data\\tuning"
    omni_sources = []

    for i in range(lower*10, upper*10+5, 5):
        if i < 0:
            omni_sources.append(f"{omni_source_dir}/O_{i:04}.src")
        elif i >= 0:
            omni_sources.append(f"{omni_source_dir}/O_+{i:03}.src")

    return omni_sources<|MERGE_RESOLUTION|>--- conflicted
+++ resolved
@@ -1,20 +1,12 @@
 import logging
-<<<<<<< HEAD
-from typing import List, Optional, TYPE_CHECKING
-=======
 from typing import List, Optional, TYPE_CHECKING, Union
->>>>>>> b4ef1eaa
 
 import geopandas as gpd
 import pandas as pd
 from tqdm import tqdm
 
-<<<<<<< HEAD
 from nps_active_space import _ACTIVE_SPACE_DIR
-from nps_active_space.utils import coords_to_utm, Microphone
-=======
-from nps_active_space.utils import Adsb, coords_to_utm, EarlyAdsb, Microphone
->>>>>>> b4ef1eaa
+from nps_active_space.utils import Adsb, EarlyAdsb, Microphone
 
 if TYPE_CHECKING:
     from sqlalchemy.engine import Engine
@@ -23,11 +15,8 @@
 __all__ = [
     'get_deployment',
     'get_logger',
-<<<<<<< HEAD
     'get_omni_sources',
-=======
     'query_adsb',
->>>>>>> b4ef1eaa
     'query_tracks'
 ]
 
@@ -115,9 +104,6 @@
     return data
 
 
-<<<<<<< HEAD
-class _TqdmStreamHandler(logging.StreamHandler):
-=======
 def query_adsb(adsb_files: List[str],  start_date: str, end_date: str,
                mask: Optional[gpd.GeoDataFrame] = None) -> Union[Adsb, EarlyAdsb]:
     """
@@ -155,14 +141,13 @@
 
 
 class _TqdmStream:
->>>>>>> b4ef1eaa
-    """
-    A Logger Stream Hanlder so Tqdm loading bars work with python loggers.
-    https://stackoverflow.com/questions/14897756/python-progress-bar-through-logging-module
-    """
-    @classmethod
-    def write(cls, msg):
-        tqdm.write(msg, end='')
+    """
+    A Logger Stream so Tqdm loading bars work with python loggers.
+    https://github.com/tqdm/tqdm/issues/313#issuecomment-346819396
+    """
+    def write(cls, msg: str):
+        tqdm.write(msg, end='', )
+    write = classmethod(write)
 
 
 def get_logger(name: str, level: str = 'INFO') -> logging.Logger:
@@ -183,7 +168,7 @@
     """
     logger = logging.getLogger(name)
     logger.setLevel(level)
-    handler = _TqdmStreamHandler()
+    handler = logging.StreamHandler(stream=_TqdmStream)
     formatter = logging.Formatter('%(asctime)s - %(name)s - %(levelname)s - %(message)s')
     handler.setFormatter(formatter)
     logger.addHandler(handler)
